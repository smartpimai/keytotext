<<<<<<< HEAD
# for TPU trainign with tf.data.Dataset

=======
>>>>>>> a63c1503
import torch
import torch_xla.core.xla_model as xm
from keytotext import trainer, make_dataset

train_df = make_dataset('common_gen', split='train')
eval_df = make_dataset('common_gen', split='validation')
test_df = make_dataset('common_gen', split='test')

model = trainer()
model.from_pretrained(model_name="t5-base")
model.train(train_df=train_df, test_df=eval_df, batch_size=4, max_epochs=10, use_gpu=False,tpu_cores=8)
print(model.evaluate(test_df=test_df))
model.upload(hf_username="gagan3012", model_name="k2t-base")<|MERGE_RESOLUTION|>--- conflicted
+++ resolved
@@ -1,8 +1,3 @@
-<<<<<<< HEAD
-# for TPU trainign with tf.data.Dataset
-
-=======
->>>>>>> a63c1503
 import torch
 import torch_xla.core.xla_model as xm
 from keytotext import trainer, make_dataset
